[![License](https://img.shields.io/badge/License-Apache%202.0-blue.svg)](https://opensource.org/licenses/Apache-2.0) 
[![Downloads](https://pepy.tech/badge/happytransformer)](https://pepy.tech/project/happytransformer)
[![Website shields.io](https://img.shields.io/website-up-down-green-red/http/shields.io.svg)](http://happytransformer.com)

# Happy Transformer 
**Documentation and news: 
[happytransformer.com](http://happytransformer.com)**

![HappyTransformer](logo.png)

Happy Transformer is an package built on top of [Hugging Face's transformer library](https://huggingface.co/transformers/) that makes it easy to utilize state-of-the-art NLP models. 

<<<<<<< HEAD
## Table of Contents
* [News](#News)
* [Features](#Features)
* [Installation](#Installation)
* [Word Prediction](#Word-Prediction)
* [Word Prediction Training](#Word-Prediction-Training)
* [Text Generation](#Text-Generation)
* [Text Generation Training](#Text-Generation-Training)
* [Text Classification](#Text-Classification)
* [Text Classification Training](#Text-Classification-Training)
* [Question Answering](#Question-Answering)
* [Question Answering Training](#Question-Answering-Training)
* [Next Sentence Prediction](#Next-Sentence-Prediction)
* [Token Classification](#Token-Classification)
* [Tech](#Tech)
* [Call For Contributors](#Call-For-Contributors)
* [Maintainers](#Maintainers)

## News: 
### March 1st, 2021
**Introducing Version 2.1.0!**
You can now use any model type available on [Hugging Face's model distribution network](https://huggingface.co/models) for the implemented features. 
This includes BERT, ROBERTA, ALBERT XLNET and more. 

You can also now perform token classification 


### January 12, 2021
**Introducing Version 2.0.0!**

We fully redesigned Happy Transformer from the ground up. 

New Features: 
- Question answering training 
- Multi label text classification training
- Single predictions for text classification 

Deprecated Features: 
- Masked word prediction training
- Masked word prediction with multiple masks 

Breaking changes: 
- Everything

Happy Transformer have been redesigned to promote scalability. 
Now it's easier than ever to add new models and features, and we encourage you
to create PRs to contribute to the project. 

### Awards
[Best Presentation](https://www.youtube.com/watch?v=nNdFkq-y8Ng&t=12s) at C-Search, Queen's University Student Research Conference. 
[Best Paper](https://qmind.ca/wp-content/uploads/2020/05/Proceedings-of-CUCAI-2020.pdf) at the Canadian Undergraduate Conference for AI. The paper can be found on page 67. 



=======
>>>>>>> 13ef7cc1
## Features 
  
| Public Methods                     | Basic Usage  | Training   |
|------------------------------------|--------------|------------|
| Word Prediction                    | ✔            | ✔          |
| Text Generation                    | ✔            | ✔          |
| Text Classification                | ✔            | ✔          | 
| Question Answering                 | ✔            | ✔          | 
| Next Sentence Prediction           | ✔            |            | 
| Token Classification               | ✔            |            | 

## Quick Start
```sh
pip install happytransformer
```

```python

from happytransformer import HappyWordPrediction
#--------------------------------------#
    happy_wp = HappyWordPrediction()  # default uses distilbert-base-uncased
    result = happy_wp.predict_mask("I think therefore I [MASK]")
    print(result)  # [WordPredictionResult(token='am', score=0.10172799974679947)]
    print(result[0].token)  # am
<<<<<<< HEAD
    print(result[0].score)  # 0.10172799974679947
    

```

#### Example 1.2:
```python

from happytransformer import HappyWordPrediction
#--------------------------------------#
happy_wp = HappyWordPrediction("ALBERT", "albert-xxlarge-v2")
result = happy_wp.predict_mask("To better the world I would invest in [MASK] and education.", top_k=2)
print(result)  # [WordPredictionResult(token='infrastructure', score=0.09270179271697998), WordPredictionResult(token='healthcare', score=0.07219093292951584)]
print(result[1]) # WordPredictionResult(token='healthcare', score=0.07219093292951584)
print(result[1].token) # healthcare

```

#### Example 1.3:
```python
from happytransformer import HappyWordPrediction
#--------------------------------------#
happy_wp = HappyWordPrediction("ALBERT", "albert-xxlarge-v2")
targets = ["technology", "healthcare"]
result = happy_wp.predict_mask("To better the world I would invest in [MASK] and education.", targets=targets)
print(result)  # [WordPredictionResult(token='healthcare', score=0.07219093292951584), WordPredictionResult(token='technology', score=0.032044216990470886)]
print(result[1])  # WordPredictionResult(token='technology', score=0.032044216990470886)
print(result[1].token)  # technology


```


## Word Prediction Training

HappyWordPrediction contains three methods for training 
- train(): fine-tune the model to understand a body of text better
- eval(): determine how well the model performs 

### train()

inputs: 
1. input_filepath (string): a path file to a text file that contains nothing but text to train the model with
2. args (dictionary): a dictionary with the same keys and value types as shown below. 

```python

ARGS_WP_TRAIN= {
    #-------------------------------------------
    # learning parameters: More information can be found on Hugging Face's website below 
    'learning_rate': 5e-5,
    'weight_decay': 0,
    'adam_beta1': 0.9,
    'adam_beta2': 0.999,
    'adam_epsilon': 1e-8,
    'max_grad_norm':  1.0,
    'num_train_epochs': 3.0,
    #-------------------------------------------
    # Pre-processing parameters
    # See below for descriptions of each
    
    'preprocessing_processes': 1, 
    'mlm_probability': 0.15,
    'line-by-line': False
}
```
[Hugging Face Learning Parameters](https://huggingface.co/transformers/main_classes/trainer.html#transformers.TrainingArguments)

preprocessing_processes: Number of processes to use for pre-processing. We recommend 1-4. 
mlm_probability: The probability of masking a token.
line-by-line: If False, training data is concatenated and then divided into sections that are the length of the model's input size, other than the last input which may be shorter. 
              If True, each input contains the text from a single line within the training data. The text may be truncated if the line is too long (eg BERT's max input size is 512 tokens). 

 

#### Example 2.1:
```python
    from happytransformer import HappyWordPrediction, ARGS_WP_TRAIN
    # --------------------------------------#

    
    happy_wp = HappyWordPrediction()
    
    args = ARGS_WP_TRAIN # default values
    args["num_train_epochs"] = 1 # change number of epochs from 3 to 1
    happy_wp.train("../../data/wp/train-eval.txt", args=args)

```

### eval()
Input:
1. input_filepath (string): a path file to a csv file as described in table 2.1
2. args (dictionary): a dictionary with the same keys and value types as shown below. 
```python
ARGS_WP_EVAL = {
    # These keys are described under ARGS_WP_TRAIN
    'preprocessing_processes': 1,
    'mlm_probability': 0.15,
    'line-by-line': False
}
```

Output: An object with the field "loss"

#### Example 2.2:
```python
    from happytransformer import HappyWordPrediction, ARGS_WP_EVAl
    # --------------------------------------#
    happy_wp = HappyWordPrediction()  
    args = ARGS_WP_EVAl
    args['preprocessing_processes'] = 2 # changed from 1 to 2
    result = happy_wp.eval("../../data/wp/train-eval.txt")
    print(type(result))  # <class 'happytransformer.happy_trainer.EvalResult'>
    print(result)  # EvalResult(eval_loss=0.459536075592041)
    print(result.loss)  # 0.459536075592041

```
## Text Generation 
### Example 3.1 
TODO

## Text Generation Training
### Example 4.1 
TODO

## Text Classification 

### Initialization  

Initialize a HappyTextClassification object to perform text classification. 

This model assigns a label to a given text string. For example, you can train a model to 
detect if an email is spam based on its text. 


**Initialization Arguments:** 
1. model_type (string):  specify the model name in all caps, such as "ROBERTA" or "ALBERT"
2. model_name(string): below is a URL that contains potential models. The default is "distilbert-base-uncased"
       [MODELS](https://huggingface.co/models?filter=text-classification)
3. num_labels(int): The number of text categories. The default is 2
    
WARNING: If you try to load a pretrained model that has a different number of categories 
than num_labels, then you will get an error 

NOTE: "albert-base-v2", "bert-base-uncased" and "distilbert-base-uncased" do not have a predefined 
number of labels, so if you use these models you can set num_labels freely 


#### Example 5.0:
```python
    from happytransformer import HappyTextClassification
    # --------------------------------------#
    happy_tc_distilbert = HappyTextClassification("DISTILBERT", "distilbert-base-uncased", num_labels=2)  # default 
    happy_tc_albert = HappyTextClassification(model_type="ALBERT", model_name="albert-base-v2")
    happy_tc_bert = HappyTextClassification("BERT", "bert-base-uncased")
    happy_tc_roberta = HappyTextClassification("ROBERTA", "roberta-base")

```


### classify_text()

Input: 
1. text (string): Text that will be classified 

Returns: 
An object with fields "label" and "score"

#### Example 5.1:
```python
    from happytransformer import HappyTextClassification
    # --------------------------------------#
    happy_tc = HappyTextClassification(model_type="DISTILBERT",  model_name="distilbert-base-uncased-finetuned-sst-2-english")
    result = happy_tc.classify_text("Great movie! 5/5")
    print(type(result))  # <class 'happytransformer.happy_text_classification.TextClassificationResult'>
    print(result)  # TextClassificationResult(label='LABEL_1', score=0.9998761415481567)
    print(result.label)  # LABEL_1

```



## Text Classification Training

HappyTextClassification contains three methods for training 
- train(): fine-tune the model to become better at a certain task
- eval(): determine how well the model performs on a labeled dataset
- test(): run the model on an unlabeled dataset to produce predictions  

### train()

inputs: 
1. input_filepath (string): a path file to a csv file as described in table 2.1
2. args (dictionary): a dictionary with the same keys and value types as shown below. 
The dictionary below shows the default values. 

Information about what the keys mean can be accessed [here](https://huggingface.co/transformers/main_classes/trainer.html#transformers.TrainingArguments)
```python

ARGS_QA_TRAIN= {
    'learning_rate': 5e-5,
    'weight_decay': 0,
    'adam_beta1': 0.9,
    'adam_beta2': 0.999,
    'adam_epsilon': 1e-8,
    'max_grad_norm':  1.0,
    'num_train_epochs': 3.0,

}
```

Output: None
 
#### Table 6.1

1. text (string): text to be classified 
2. label (int): the corresponding label

| Text                          | label |
|-------------------------------|-------|
| Wow what a great place to eat | 1     |
| Horrible food                 | 0     |
| Terrible service              | 0     |
| I'm coming here again         | 1     |

#### Example 6.1:
```python
    from happytransformer import HappyTextClassification
    # --------------------------------------#
     happy_tc = HappyTextClassification(model_type="DISTILBERT",
                                       model_name="distilbert-base-uncased-finetuned-sst-2-english",
                                       num_labels=2)  # Don't forget to set num_labels! 
    happy_tc.train("../../data/tc/train-eval.csv")

```

### eval()
Input:
1. input_filepath (string): a path file to a csv file as described in table 2.1

output:

An object with the field "loss"

#### Example 6.2:
```python
    from happytransformer import HappyTextClassification
    # --------------------------------------#
    happy_tc = HappyTextClassification(model_type="DISTILBERT",
                                       model_name="distilbert-base-uncased-finetuned-sst-2-english",
                                       num_labels=2)  # Don't forget to set num_labels!
    result = happy_tc.eval("../../data/tc/train-eval.csv")
    print(type(result))  # <class 'happytransformer.happy_trainer.EvalResult'>
    print(result)  # EvalResult(eval_loss=0.007262040860950947)
    print(result.loss)  # 0.007262040860950947

```

### test()
Input:
1. input_filepath (string): a path file to a csv file as described in table 2.2

Output: A list of named tuples with keys: "label" and "score"

The list is in order by ascending csv index. 

#### Table 6.2

1. text (string): text that will be classified  

| Text                          |
|-------------------------------|
| Wow what a great place to eat |
| Horrible food                 |
| Terrible service              |
| I'm coming here again         |

#### Example 6.3:
```python
    from happytransformer import HappyTextClassification
    # --------------------------------------#
    happy_tc = HappyTextClassification(model_type="DISTILBERT",
                                       model_name="distilbert-base-uncased-finetuned-sst-2-english",
                                       num_labels=2)  # Don't forget to set num_labels!
    result = happy_tc.test("../../data/tc/test.csv")
    print(type(result))  # <class 'list'>
    print(result)  # [TextClassificationResult(label='LABEL_1', score=0.9998401999473572), TextClassificationResult(label='LABEL_0', score=0.9772131443023682)...
    print(type(result[0]))  # <class 'happytransformer.happy_text_classification.TextClassificationResult'>
    print(result[0])  # TextClassificationResult(label='LABEL_1', score=0.9998401999473572)
    print(result[0].label)  # LABEL_1


```


#### Example 6.4:
```python
    from happytransformer import HappyTextClassification
    # --------------------------------------#
    happy_tc = HappyTextClassification(model_type="DISTILBERT",
                                       model_name="distilbert-base-uncased-finetuned-sst-2-english",
                                       num_labels=2)  # Don't forget to set num_labels!
    before_loss = happy_tc.eval("../../data/tc/train-eval.csv").loss
    happy_tc.train("../../data/tc/train-eval.csv")
    after_loss = happy_tc.eval("../../data/tc/train-eval.csv").loss
    print("Before loss: ", before_loss)  # 0.007262040860950947
    print("After loss: ", after_loss)  # 0.000162081079906784
    # Since after_loss < before_loss, the model learned!
    # Note: typically you evaluate with a separate dataset
    # but for simplicity we used the same one


```
## Question Answering

### Initialization  
Initialize a HappyQuestionAnswering object to perform question answering. 

This model answers a question given a body of that's text relevant to the questions. 

The outputted answer is always a text-span with the provided information. 

**Initialization Arguments:**
1. model_type (string): specify the model name in all caps, such as "ROBERTA" or "ALBERT"
2. model_name(string): below is a URL that contains potential models. 
   [MODELS](https://huggingface.co/models?filter=question-answering)


We recommend using "HappyQuestionAnswering("ALBERT", "mfeb/albert-xxlarge-v2-squad2")" for the best performance 


#### Example 7.0:
```python
    from happytransformer import HappyQuestionAnswering
    # --------------------------------------#
    happy_qa_distilbert = HappyQuestionAnswering("DISTILBERT", "distilbert-base-cased-distilled-squad")  # default
    happy_qa_albert = HappyQuestionAnswering("ALBERT", "mfeb/albert-xxlarge-v2-squad2")
    # good model when using with limited hardware 
    happy_qa_bert = HappyQuestionAnswering("BERT", "mrm8488/bert-tiny-5-finetuned-squadv2")
    happy_qa_roberta = HappyQuestionAnswering("ROBERTA", "deepset/roberta-base-squad2")

```


### answer_question()

Inputs: 
1. context (string): background information, which contains a text-span that is the answer 
2. question (string): the question that will be asked 
3. top_k (int): the number of results that will be returned (default=1)

Returns: 
 A list of a objects with fields: "answer", "score", "start" and "end." 
The list is in descending order by score

#### Example 7.1:
```python
    from happytransformer import HappyQuestionAnswering
    # --------------------------------------#
    happy_qa = HappyQuestionAnswering()
    result = happy_qa.answer_question("Today's date is January 10th, 2021", "What is the date?")
    print(type(result))  # <class 'list'>
    print(result)  # [QuestionAnsweringResult(answer='January 10th, 2021', score=0.9711642265319824, start=16, end=34)]
    print(type(result[0]))  # <class 'happytransformer.happy_question_answering.QuestionAnsweringResult'>
    print(result[0])  # QuestionAnsweringResult(answer='January 10th, 2021', score=0.9711642265319824, start=16, end=34)
    print(result[0].answer)  # January 10th, 2021
```

#### Example 7.2:
```python
    from happytransformer import HappyQuestionAnswering
    # --------------------------------------#
    happy_qa = HappyQuestionAnswering()
    result = happy_qa.answer_question("Today's date is January 10th, 2021", "What is the date?", top_k=2)
    print(type(result))  # <class 'list'>
    print(result)  # [QuestionAnsweringResult(answer='January 10th, 2021', score=0.9711642265319824, start=16, end=34), QuestionAnsweringResult(answer='January 10th', score=0.017306014895439148, start=16, end=28)]
    print(result[1].answer)  # January 10th

```


## Question Answering Training

HappyQuestionAnswering contains three methods for training 
- train(): fine-tune a question answering model  to become better at a certain task
- eval(): determine how well the model performs on a labeled dataset
- test(): run the model on an unlabeled dataset to produce predictions  

### train()

inputs: 
1. input_filepath (string): a path file to a csv file as described in table 3.1
2. args (dictionary): a dictionary with the same keys and value types as shown below. 
The dictionary below shows the default values. 

Information about what the keys mean can be accessed [here](https://huggingface.co/transformers/main_classes/trainer.html#transformers.TrainingArguments)
```python

ARGS_QA_TRAIN= {
    'learning_rate': 5e-5,
    'weight_decay': 0,
    'adam_beta1': 0.9,
    'adam_beta2': 0.999,
    'adam_epsilon': 1e-8,
    'max_grad_norm':  1.0,
    'num_train_epochs': 3.0,

}
```
Output: None
 
#### Table 8.1

1. context (string): background information for answer the question
2. question (string): the question that will be asked 
3. answer_text(string): the answer in string format 
4. answer_start(int): the char index of the start of the answer

| context                   | question          | answer_text   | answer_start |
|---------------------------|-------------------|---------------|--------------|
| October 31st is the date  | what is the date? | October 31st  | 0            |
| The date is November 23rd | what is the date? | November 23rd | 12           |

#### Example 8.1:
```python
    from happytransformer import HappyQuestionAnswering
    # --------------------------------------#
    happy_qa = HappyQuestionAnswering()
    happy_qa.train("../../data/qa/train-eval.csv")

```

### eval()
Input:
1. input_filepath (string): a path file to a csv file as described in table 3.1

output:

A dataclass with the variable "loss"

#### Example 8.2:
```python
    from happytransformer import HappyQuestionAnswering
    # --------------------------------------#
    happy_qa = HappyQuestionAnswering()
    result = happy_qa.eval("../../data/qa/train-eval.csv")
    print(type(result))  # <class 'happytransformer.happy_trainer.EvalResult'>
    print(result)  # EvalResult(eval_loss=0.11738169193267822)
    print(result.loss)  # 0.1173816919326782

```

### test()
Input:
1. input_filepath (string): a path file to a csv file as described in table 3.2


Output: A list of named tuples with keys: "answer", "score", "start" and "end"

The list is in order by ascending csv index. 

#### Table 8.2

1. context (string): background information for answer the question
2. question (string): the question that will be asked 

| context                   | question          | 
|---------------------------|-------------------|
| October 31st is the date  | what is the date? |
| The date is November 23rd | what is the date? | 

#### Example 8.3:
```python
    from happytransformer import HappyQuestionAnswering
    # --------------------------------------#
    happy_qa = HappyQuestionAnswering()
    result = happy_qa.test("../../data/qa/test.csv")
    print(type(result))
    print(result)  # [QuestionAnsweringResult(answer='October 31st', score=0.9939756989479065, start=0, end=12), QuestionAnsweringResult(answer='November 23rd', score=0.967872679233551, start=12, end=25)]
    print(result[0])  # QuestionAnsweringResult(answer='October 31st', score=0.9939756989479065, start=0, end=12)
    print(result[0].answer)  # October 31st

```

#### Example 8.4:
```python
    from happytransformer import HappyQuestionAnswering
    # --------------------------------------#
    happy_qa = HappyQuestionAnswering()
    before_loss = happy_qa.eval("../../data/qa/train-eval.csv").loss
    happy_qa.train("../../data/qa/train-eval.csv")
    after_loss = happy_qa.eval("../../data/qa/train-eval.csv").loss
    print("Before loss: ", before_loss)  # 0.11738169193267822
    print("After loss: ", after_loss)  # 0.00037909045931883156
    # Since after_loss < before_loss, the model learned!
    # Note: typically you evaluate with a separate dataset
    # but for simplicity we used the same one 

```
## Next Sentence Prediction 

### Initialization  

Initialize a HappyNextSentence object to next sentence prediction  

**Initialization Arguments:**
 1. model_type (string): The default is "BERT", which is currently the only available model 
 2. model_name(string): We recommend  none-finetuned BERT models like 
 "bert-base-uncased" and "bert-large-uncased"
 

#### Example 9.0:
```python
    from happytransformer import HappyNextSentence
    # --------------------------------------#
    happy_ns = HappyNextSentence("BERT", "bert-base-uncased")  # default 
    happy_ns_large = HappyNextSentence("BERT", "bert-large-uncased") 

```

### predict_next_sentence()

Inputs: 
We recommend keeping sentence_a and sentence_b to a single sentence. But longer inputs still work. 
1. sentence_a (string): A sentence 
2. sentence_b (string): A sentence that may or may not follow sentence_a

Returns: 
A float between 0 and 1 that represents how likely sentence_a follows sentence_b. 

#### Example 9.1:
```python
    from happytransformer import HappyNextSentence
    # --------------------------------------#
    happy_ns = HappyNextSentence()
    result = happy_ns.predict_next_sentence(
        "How old are you?",
        "I am 21 years old."
    )
    print(type(result))  # <class 'float'>
    print(result)  # 0.9999918937683105
```

#### Example 9.2:
```python
    from happytransformer import HappyNextSentence
    # --------------------------------------#
    happy_ns = HappyNextSentence()
    result = happy_ns.predict_next_sentence(
        "How old are you?",
        "Queen's University is in Kingston Ontario Canada"
    )
    print(type(result))  # <class 'float'>
    print(result)  # 0.00018497584096621722
```


## Token Classification 


### Initialization  

Initialize a HappyNextSentence object to next sentence prediction  

**Initialization Arguments:**
 1. model_type (string): specify the model name in all caps, such as "ROBERTA" or "ALBERT"
 2. model_name(string): potential models can be found [here](https://huggingface.co/models?pipeline_tag=token-classification)
 

#### Example 10.0:
```python
    from happytransformer import HappyNextSentence
    # --------------------------------------#
    happy_toc = HappyTokenClassification("BERT", "dslim/bert-base-NER")  # default 
    happy_toc_large = HappyNextSentence("XLM-ROBERTA", "xlm-roberta-large-finetuned-conll03-english") 

```

### classify_token()

Inputs: 
1. sentence_a (string): Text you wish to classify. Be sure to provide full sentences rather than individual words so that the model has more context.  

Returns: 
A list of objects with the following fields: 
    word: The classified word 
    score: the probability of the entity 
    entity: the predicted entity. Each model has it's own unique set of entities. 
    index: The index of the token within the tokenized text 
    start: The index of the string where the first letter of the predicted word occurs 
    end: The index of the string where the last letter of the predicted word occurs 



#### Example 10.1:
```python
    from happytransformer import HappyTokenClassification
    # --------------------------------------#
    happy_toc = HappyTokenClassification(model_type="BERT", model_name="dslim/bert-base-NER")
    result = happy_toc.classify_token("My name is Geoffrey and I live in Toronto")
    print(type(result))  # <class 'list'>
    print(result[0].word)  # Geoffrey
    print(result[0].entity)  # B-PER
    print(result[0].score)  # 0.9988969564437866
    print(result[0].index)  # 4
    print(result[0].start) # 11
    print(result[0].end)  # 19

    print(result[1].word)  # Toronto
    print(result[1].entity)  # B-LOC

```



## Tech

 Happy Transformer uses a number of open source projects:

* [transformers](https://github.com/huggingface/transformers/stargazers) - State-of-the-art Natural Language Processing for TensorFlow 2.0 and PyTorch!
* [pytorch](https://github.com/pytorch/pytorch) - Tensors and Dynamic neural networks in Python
* [tqdm](https://github.com/tqdm/tqdm) - A Fast, Extensible Progress Bar for Python and CLI

 HappyTransformer is also an open source project with this [public repository](https://github.com/EricFillion/happy-transformer)
 on GitHub. 
 

=======
    

```
>>>>>>> 13ef7cc1
 

## Maintainers
- [Eric Fillion](https://github.com/ericfillion)  Lead Maintainer
- [Ted Brownlow](https://github.com/ted537) Maintainer<|MERGE_RESOLUTION|>--- conflicted
+++ resolved
@@ -10,63 +10,6 @@
 
 Happy Transformer is an package built on top of [Hugging Face's transformer library](https://huggingface.co/transformers/) that makes it easy to utilize state-of-the-art NLP models. 
 
-<<<<<<< HEAD
-## Table of Contents
-* [News](#News)
-* [Features](#Features)
-* [Installation](#Installation)
-* [Word Prediction](#Word-Prediction)
-* [Word Prediction Training](#Word-Prediction-Training)
-* [Text Generation](#Text-Generation)
-* [Text Generation Training](#Text-Generation-Training)
-* [Text Classification](#Text-Classification)
-* [Text Classification Training](#Text-Classification-Training)
-* [Question Answering](#Question-Answering)
-* [Question Answering Training](#Question-Answering-Training)
-* [Next Sentence Prediction](#Next-Sentence-Prediction)
-* [Token Classification](#Token-Classification)
-* [Tech](#Tech)
-* [Call For Contributors](#Call-For-Contributors)
-* [Maintainers](#Maintainers)
-
-## News: 
-### March 1st, 2021
-**Introducing Version 2.1.0!**
-You can now use any model type available on [Hugging Face's model distribution network](https://huggingface.co/models) for the implemented features. 
-This includes BERT, ROBERTA, ALBERT XLNET and more. 
-
-You can also now perform token classification 
-
-
-### January 12, 2021
-**Introducing Version 2.0.0!**
-
-We fully redesigned Happy Transformer from the ground up. 
-
-New Features: 
-- Question answering training 
-- Multi label text classification training
-- Single predictions for text classification 
-
-Deprecated Features: 
-- Masked word prediction training
-- Masked word prediction with multiple masks 
-
-Breaking changes: 
-- Everything
-
-Happy Transformer have been redesigned to promote scalability. 
-Now it's easier than ever to add new models and features, and we encourage you
-to create PRs to contribute to the project. 
-
-### Awards
-[Best Presentation](https://www.youtube.com/watch?v=nNdFkq-y8Ng&t=12s) at C-Search, Queen's University Student Research Conference. 
-[Best Paper](https://qmind.ca/wp-content/uploads/2020/05/Proceedings-of-CUCAI-2020.pdf) at the Canadian Undergraduate Conference for AI. The paper can be found on page 67. 
-
-
-
-=======
->>>>>>> 13ef7cc1
 ## Features 
   
 | Public Methods                     | Basic Usage  | Training   |
@@ -91,640 +34,7 @@
     result = happy_wp.predict_mask("I think therefore I [MASK]")
     print(result)  # [WordPredictionResult(token='am', score=0.10172799974679947)]
     print(result[0].token)  # am
-<<<<<<< HEAD
-    print(result[0].score)  # 0.10172799974679947
-    
 
-```
-
-#### Example 1.2:
-```python
-
-from happytransformer import HappyWordPrediction
-#--------------------------------------#
-happy_wp = HappyWordPrediction("ALBERT", "albert-xxlarge-v2")
-result = happy_wp.predict_mask("To better the world I would invest in [MASK] and education.", top_k=2)
-print(result)  # [WordPredictionResult(token='infrastructure', score=0.09270179271697998), WordPredictionResult(token='healthcare', score=0.07219093292951584)]
-print(result[1]) # WordPredictionResult(token='healthcare', score=0.07219093292951584)
-print(result[1].token) # healthcare
-
-```
-
-#### Example 1.3:
-```python
-from happytransformer import HappyWordPrediction
-#--------------------------------------#
-happy_wp = HappyWordPrediction("ALBERT", "albert-xxlarge-v2")
-targets = ["technology", "healthcare"]
-result = happy_wp.predict_mask("To better the world I would invest in [MASK] and education.", targets=targets)
-print(result)  # [WordPredictionResult(token='healthcare', score=0.07219093292951584), WordPredictionResult(token='technology', score=0.032044216990470886)]
-print(result[1])  # WordPredictionResult(token='technology', score=0.032044216990470886)
-print(result[1].token)  # technology
-
-
-```
-
-
-## Word Prediction Training
-
-HappyWordPrediction contains three methods for training 
-- train(): fine-tune the model to understand a body of text better
-- eval(): determine how well the model performs 
-
-### train()
-
-inputs: 
-1. input_filepath (string): a path file to a text file that contains nothing but text to train the model with
-2. args (dictionary): a dictionary with the same keys and value types as shown below. 
-
-```python
-
-ARGS_WP_TRAIN= {
-    #-------------------------------------------
-    # learning parameters: More information can be found on Hugging Face's website below 
-    'learning_rate': 5e-5,
-    'weight_decay': 0,
-    'adam_beta1': 0.9,
-    'adam_beta2': 0.999,
-    'adam_epsilon': 1e-8,
-    'max_grad_norm':  1.0,
-    'num_train_epochs': 3.0,
-    #-------------------------------------------
-    # Pre-processing parameters
-    # See below for descriptions of each
-    
-    'preprocessing_processes': 1, 
-    'mlm_probability': 0.15,
-    'line-by-line': False
-}
-```
-[Hugging Face Learning Parameters](https://huggingface.co/transformers/main_classes/trainer.html#transformers.TrainingArguments)
-
-preprocessing_processes: Number of processes to use for pre-processing. We recommend 1-4. 
-mlm_probability: The probability of masking a token.
-line-by-line: If False, training data is concatenated and then divided into sections that are the length of the model's input size, other than the last input which may be shorter. 
-              If True, each input contains the text from a single line within the training data. The text may be truncated if the line is too long (eg BERT's max input size is 512 tokens). 
-
- 
-
-#### Example 2.1:
-```python
-    from happytransformer import HappyWordPrediction, ARGS_WP_TRAIN
-    # --------------------------------------#
-
-    
-    happy_wp = HappyWordPrediction()
-    
-    args = ARGS_WP_TRAIN # default values
-    args["num_train_epochs"] = 1 # change number of epochs from 3 to 1
-    happy_wp.train("../../data/wp/train-eval.txt", args=args)
-
-```
-
-### eval()
-Input:
-1. input_filepath (string): a path file to a csv file as described in table 2.1
-2. args (dictionary): a dictionary with the same keys and value types as shown below. 
-```python
-ARGS_WP_EVAL = {
-    # These keys are described under ARGS_WP_TRAIN
-    'preprocessing_processes': 1,
-    'mlm_probability': 0.15,
-    'line-by-line': False
-}
-```
-
-Output: An object with the field "loss"
-
-#### Example 2.2:
-```python
-    from happytransformer import HappyWordPrediction, ARGS_WP_EVAl
-    # --------------------------------------#
-    happy_wp = HappyWordPrediction()  
-    args = ARGS_WP_EVAl
-    args['preprocessing_processes'] = 2 # changed from 1 to 2
-    result = happy_wp.eval("../../data/wp/train-eval.txt")
-    print(type(result))  # <class 'happytransformer.happy_trainer.EvalResult'>
-    print(result)  # EvalResult(eval_loss=0.459536075592041)
-    print(result.loss)  # 0.459536075592041
-
-```
-## Text Generation 
-### Example 3.1 
-TODO
-
-## Text Generation Training
-### Example 4.1 
-TODO
-
-## Text Classification 
-
-### Initialization  
-
-Initialize a HappyTextClassification object to perform text classification. 
-
-This model assigns a label to a given text string. For example, you can train a model to 
-detect if an email is spam based on its text. 
-
-
-**Initialization Arguments:** 
-1. model_type (string):  specify the model name in all caps, such as "ROBERTA" or "ALBERT"
-2. model_name(string): below is a URL that contains potential models. The default is "distilbert-base-uncased"
-       [MODELS](https://huggingface.co/models?filter=text-classification)
-3. num_labels(int): The number of text categories. The default is 2
-    
-WARNING: If you try to load a pretrained model that has a different number of categories 
-than num_labels, then you will get an error 
-
-NOTE: "albert-base-v2", "bert-base-uncased" and "distilbert-base-uncased" do not have a predefined 
-number of labels, so if you use these models you can set num_labels freely 
-
-
-#### Example 5.0:
-```python
-    from happytransformer import HappyTextClassification
-    # --------------------------------------#
-    happy_tc_distilbert = HappyTextClassification("DISTILBERT", "distilbert-base-uncased", num_labels=2)  # default 
-    happy_tc_albert = HappyTextClassification(model_type="ALBERT", model_name="albert-base-v2")
-    happy_tc_bert = HappyTextClassification("BERT", "bert-base-uncased")
-    happy_tc_roberta = HappyTextClassification("ROBERTA", "roberta-base")
-
-```
-
-
-### classify_text()
-
-Input: 
-1. text (string): Text that will be classified 
-
-Returns: 
-An object with fields "label" and "score"
-
-#### Example 5.1:
-```python
-    from happytransformer import HappyTextClassification
-    # --------------------------------------#
-    happy_tc = HappyTextClassification(model_type="DISTILBERT",  model_name="distilbert-base-uncased-finetuned-sst-2-english")
-    result = happy_tc.classify_text("Great movie! 5/5")
-    print(type(result))  # <class 'happytransformer.happy_text_classification.TextClassificationResult'>
-    print(result)  # TextClassificationResult(label='LABEL_1', score=0.9998761415481567)
-    print(result.label)  # LABEL_1
-
-```
-
-
-
-## Text Classification Training
-
-HappyTextClassification contains three methods for training 
-- train(): fine-tune the model to become better at a certain task
-- eval(): determine how well the model performs on a labeled dataset
-- test(): run the model on an unlabeled dataset to produce predictions  
-
-### train()
-
-inputs: 
-1. input_filepath (string): a path file to a csv file as described in table 2.1
-2. args (dictionary): a dictionary with the same keys and value types as shown below. 
-The dictionary below shows the default values. 
-
-Information about what the keys mean can be accessed [here](https://huggingface.co/transformers/main_classes/trainer.html#transformers.TrainingArguments)
-```python
-
-ARGS_QA_TRAIN= {
-    'learning_rate': 5e-5,
-    'weight_decay': 0,
-    'adam_beta1': 0.9,
-    'adam_beta2': 0.999,
-    'adam_epsilon': 1e-8,
-    'max_grad_norm':  1.0,
-    'num_train_epochs': 3.0,
-
-}
-```
-
-Output: None
- 
-#### Table 6.1
-
-1. text (string): text to be classified 
-2. label (int): the corresponding label
-
-| Text                          | label |
-|-------------------------------|-------|
-| Wow what a great place to eat | 1     |
-| Horrible food                 | 0     |
-| Terrible service              | 0     |
-| I'm coming here again         | 1     |
-
-#### Example 6.1:
-```python
-    from happytransformer import HappyTextClassification
-    # --------------------------------------#
-     happy_tc = HappyTextClassification(model_type="DISTILBERT",
-                                       model_name="distilbert-base-uncased-finetuned-sst-2-english",
-                                       num_labels=2)  # Don't forget to set num_labels! 
-    happy_tc.train("../../data/tc/train-eval.csv")
-
-```
-
-### eval()
-Input:
-1. input_filepath (string): a path file to a csv file as described in table 2.1
-
-output:
-
-An object with the field "loss"
-
-#### Example 6.2:
-```python
-    from happytransformer import HappyTextClassification
-    # --------------------------------------#
-    happy_tc = HappyTextClassification(model_type="DISTILBERT",
-                                       model_name="distilbert-base-uncased-finetuned-sst-2-english",
-                                       num_labels=2)  # Don't forget to set num_labels!
-    result = happy_tc.eval("../../data/tc/train-eval.csv")
-    print(type(result))  # <class 'happytransformer.happy_trainer.EvalResult'>
-    print(result)  # EvalResult(eval_loss=0.007262040860950947)
-    print(result.loss)  # 0.007262040860950947
-
-```
-
-### test()
-Input:
-1. input_filepath (string): a path file to a csv file as described in table 2.2
-
-Output: A list of named tuples with keys: "label" and "score"
-
-The list is in order by ascending csv index. 
-
-#### Table 6.2
-
-1. text (string): text that will be classified  
-
-| Text                          |
-|-------------------------------|
-| Wow what a great place to eat |
-| Horrible food                 |
-| Terrible service              |
-| I'm coming here again         |
-
-#### Example 6.3:
-```python
-    from happytransformer import HappyTextClassification
-    # --------------------------------------#
-    happy_tc = HappyTextClassification(model_type="DISTILBERT",
-                                       model_name="distilbert-base-uncased-finetuned-sst-2-english",
-                                       num_labels=2)  # Don't forget to set num_labels!
-    result = happy_tc.test("../../data/tc/test.csv")
-    print(type(result))  # <class 'list'>
-    print(result)  # [TextClassificationResult(label='LABEL_1', score=0.9998401999473572), TextClassificationResult(label='LABEL_0', score=0.9772131443023682)...
-    print(type(result[0]))  # <class 'happytransformer.happy_text_classification.TextClassificationResult'>
-    print(result[0])  # TextClassificationResult(label='LABEL_1', score=0.9998401999473572)
-    print(result[0].label)  # LABEL_1
-
-
-```
-
-
-#### Example 6.4:
-```python
-    from happytransformer import HappyTextClassification
-    # --------------------------------------#
-    happy_tc = HappyTextClassification(model_type="DISTILBERT",
-                                       model_name="distilbert-base-uncased-finetuned-sst-2-english",
-                                       num_labels=2)  # Don't forget to set num_labels!
-    before_loss = happy_tc.eval("../../data/tc/train-eval.csv").loss
-    happy_tc.train("../../data/tc/train-eval.csv")
-    after_loss = happy_tc.eval("../../data/tc/train-eval.csv").loss
-    print("Before loss: ", before_loss)  # 0.007262040860950947
-    print("After loss: ", after_loss)  # 0.000162081079906784
-    # Since after_loss < before_loss, the model learned!
-    # Note: typically you evaluate with a separate dataset
-    # but for simplicity we used the same one
-
-
-```
-## Question Answering
-
-### Initialization  
-Initialize a HappyQuestionAnswering object to perform question answering. 
-
-This model answers a question given a body of that's text relevant to the questions. 
-
-The outputted answer is always a text-span with the provided information. 
-
-**Initialization Arguments:**
-1. model_type (string): specify the model name in all caps, such as "ROBERTA" or "ALBERT"
-2. model_name(string): below is a URL that contains potential models. 
-   [MODELS](https://huggingface.co/models?filter=question-answering)
-
-
-We recommend using "HappyQuestionAnswering("ALBERT", "mfeb/albert-xxlarge-v2-squad2")" for the best performance 
-
-
-#### Example 7.0:
-```python
-    from happytransformer import HappyQuestionAnswering
-    # --------------------------------------#
-    happy_qa_distilbert = HappyQuestionAnswering("DISTILBERT", "distilbert-base-cased-distilled-squad")  # default
-    happy_qa_albert = HappyQuestionAnswering("ALBERT", "mfeb/albert-xxlarge-v2-squad2")
-    # good model when using with limited hardware 
-    happy_qa_bert = HappyQuestionAnswering("BERT", "mrm8488/bert-tiny-5-finetuned-squadv2")
-    happy_qa_roberta = HappyQuestionAnswering("ROBERTA", "deepset/roberta-base-squad2")
-
-```
-
-
-### answer_question()
-
-Inputs: 
-1. context (string): background information, which contains a text-span that is the answer 
-2. question (string): the question that will be asked 
-3. top_k (int): the number of results that will be returned (default=1)
-
-Returns: 
- A list of a objects with fields: "answer", "score", "start" and "end." 
-The list is in descending order by score
-
-#### Example 7.1:
-```python
-    from happytransformer import HappyQuestionAnswering
-    # --------------------------------------#
-    happy_qa = HappyQuestionAnswering()
-    result = happy_qa.answer_question("Today's date is January 10th, 2021", "What is the date?")
-    print(type(result))  # <class 'list'>
-    print(result)  # [QuestionAnsweringResult(answer='January 10th, 2021', score=0.9711642265319824, start=16, end=34)]
-    print(type(result[0]))  # <class 'happytransformer.happy_question_answering.QuestionAnsweringResult'>
-    print(result[0])  # QuestionAnsweringResult(answer='January 10th, 2021', score=0.9711642265319824, start=16, end=34)
-    print(result[0].answer)  # January 10th, 2021
-```
-
-#### Example 7.2:
-```python
-    from happytransformer import HappyQuestionAnswering
-    # --------------------------------------#
-    happy_qa = HappyQuestionAnswering()
-    result = happy_qa.answer_question("Today's date is January 10th, 2021", "What is the date?", top_k=2)
-    print(type(result))  # <class 'list'>
-    print(result)  # [QuestionAnsweringResult(answer='January 10th, 2021', score=0.9711642265319824, start=16, end=34), QuestionAnsweringResult(answer='January 10th', score=0.017306014895439148, start=16, end=28)]
-    print(result[1].answer)  # January 10th
-
-```
-
-
-## Question Answering Training
-
-HappyQuestionAnswering contains three methods for training 
-- train(): fine-tune a question answering model  to become better at a certain task
-- eval(): determine how well the model performs on a labeled dataset
-- test(): run the model on an unlabeled dataset to produce predictions  
-
-### train()
-
-inputs: 
-1. input_filepath (string): a path file to a csv file as described in table 3.1
-2. args (dictionary): a dictionary with the same keys and value types as shown below. 
-The dictionary below shows the default values. 
-
-Information about what the keys mean can be accessed [here](https://huggingface.co/transformers/main_classes/trainer.html#transformers.TrainingArguments)
-```python
-
-ARGS_QA_TRAIN= {
-    'learning_rate': 5e-5,
-    'weight_decay': 0,
-    'adam_beta1': 0.9,
-    'adam_beta2': 0.999,
-    'adam_epsilon': 1e-8,
-    'max_grad_norm':  1.0,
-    'num_train_epochs': 3.0,
-
-}
-```
-Output: None
- 
-#### Table 8.1
-
-1. context (string): background information for answer the question
-2. question (string): the question that will be asked 
-3. answer_text(string): the answer in string format 
-4. answer_start(int): the char index of the start of the answer
-
-| context                   | question          | answer_text   | answer_start |
-|---------------------------|-------------------|---------------|--------------|
-| October 31st is the date  | what is the date? | October 31st  | 0            |
-| The date is November 23rd | what is the date? | November 23rd | 12           |
-
-#### Example 8.1:
-```python
-    from happytransformer import HappyQuestionAnswering
-    # --------------------------------------#
-    happy_qa = HappyQuestionAnswering()
-    happy_qa.train("../../data/qa/train-eval.csv")
-
-```
-
-### eval()
-Input:
-1. input_filepath (string): a path file to a csv file as described in table 3.1
-
-output:
-
-A dataclass with the variable "loss"
-
-#### Example 8.2:
-```python
-    from happytransformer import HappyQuestionAnswering
-    # --------------------------------------#
-    happy_qa = HappyQuestionAnswering()
-    result = happy_qa.eval("../../data/qa/train-eval.csv")
-    print(type(result))  # <class 'happytransformer.happy_trainer.EvalResult'>
-    print(result)  # EvalResult(eval_loss=0.11738169193267822)
-    print(result.loss)  # 0.1173816919326782
-
-```
-
-### test()
-Input:
-1. input_filepath (string): a path file to a csv file as described in table 3.2
-
-
-Output: A list of named tuples with keys: "answer", "score", "start" and "end"
-
-The list is in order by ascending csv index. 
-
-#### Table 8.2
-
-1. context (string): background information for answer the question
-2. question (string): the question that will be asked 
-
-| context                   | question          | 
-|---------------------------|-------------------|
-| October 31st is the date  | what is the date? |
-| The date is November 23rd | what is the date? | 
-
-#### Example 8.3:
-```python
-    from happytransformer import HappyQuestionAnswering
-    # --------------------------------------#
-    happy_qa = HappyQuestionAnswering()
-    result = happy_qa.test("../../data/qa/test.csv")
-    print(type(result))
-    print(result)  # [QuestionAnsweringResult(answer='October 31st', score=0.9939756989479065, start=0, end=12), QuestionAnsweringResult(answer='November 23rd', score=0.967872679233551, start=12, end=25)]
-    print(result[0])  # QuestionAnsweringResult(answer='October 31st', score=0.9939756989479065, start=0, end=12)
-    print(result[0].answer)  # October 31st
-
-```
-
-#### Example 8.4:
-```python
-    from happytransformer import HappyQuestionAnswering
-    # --------------------------------------#
-    happy_qa = HappyQuestionAnswering()
-    before_loss = happy_qa.eval("../../data/qa/train-eval.csv").loss
-    happy_qa.train("../../data/qa/train-eval.csv")
-    after_loss = happy_qa.eval("../../data/qa/train-eval.csv").loss
-    print("Before loss: ", before_loss)  # 0.11738169193267822
-    print("After loss: ", after_loss)  # 0.00037909045931883156
-    # Since after_loss < before_loss, the model learned!
-    # Note: typically you evaluate with a separate dataset
-    # but for simplicity we used the same one 
-
-```
-## Next Sentence Prediction 
-
-### Initialization  
-
-Initialize a HappyNextSentence object to next sentence prediction  
-
-**Initialization Arguments:**
- 1. model_type (string): The default is "BERT", which is currently the only available model 
- 2. model_name(string): We recommend  none-finetuned BERT models like 
- "bert-base-uncased" and "bert-large-uncased"
- 
-
-#### Example 9.0:
-```python
-    from happytransformer import HappyNextSentence
-    # --------------------------------------#
-    happy_ns = HappyNextSentence("BERT", "bert-base-uncased")  # default 
-    happy_ns_large = HappyNextSentence("BERT", "bert-large-uncased") 
-
-```
-
-### predict_next_sentence()
-
-Inputs: 
-We recommend keeping sentence_a and sentence_b to a single sentence. But longer inputs still work. 
-1. sentence_a (string): A sentence 
-2. sentence_b (string): A sentence that may or may not follow sentence_a
-
-Returns: 
-A float between 0 and 1 that represents how likely sentence_a follows sentence_b. 
-
-#### Example 9.1:
-```python
-    from happytransformer import HappyNextSentence
-    # --------------------------------------#
-    happy_ns = HappyNextSentence()
-    result = happy_ns.predict_next_sentence(
-        "How old are you?",
-        "I am 21 years old."
-    )
-    print(type(result))  # <class 'float'>
-    print(result)  # 0.9999918937683105
-```
-
-#### Example 9.2:
-```python
-    from happytransformer import HappyNextSentence
-    # --------------------------------------#
-    happy_ns = HappyNextSentence()
-    result = happy_ns.predict_next_sentence(
-        "How old are you?",
-        "Queen's University is in Kingston Ontario Canada"
-    )
-    print(type(result))  # <class 'float'>
-    print(result)  # 0.00018497584096621722
-```
-
-
-## Token Classification 
-
-
-### Initialization  
-
-Initialize a HappyNextSentence object to next sentence prediction  
-
-**Initialization Arguments:**
- 1. model_type (string): specify the model name in all caps, such as "ROBERTA" or "ALBERT"
- 2. model_name(string): potential models can be found [here](https://huggingface.co/models?pipeline_tag=token-classification)
- 
-
-#### Example 10.0:
-```python
-    from happytransformer import HappyNextSentence
-    # --------------------------------------#
-    happy_toc = HappyTokenClassification("BERT", "dslim/bert-base-NER")  # default 
-    happy_toc_large = HappyNextSentence("XLM-ROBERTA", "xlm-roberta-large-finetuned-conll03-english") 
-
-```
-
-### classify_token()
-
-Inputs: 
-1. sentence_a (string): Text you wish to classify. Be sure to provide full sentences rather than individual words so that the model has more context.  
-
-Returns: 
-A list of objects with the following fields: 
-    word: The classified word 
-    score: the probability of the entity 
-    entity: the predicted entity. Each model has it's own unique set of entities. 
-    index: The index of the token within the tokenized text 
-    start: The index of the string where the first letter of the predicted word occurs 
-    end: The index of the string where the last letter of the predicted word occurs 
-
-
-
-#### Example 10.1:
-```python
-    from happytransformer import HappyTokenClassification
-    # --------------------------------------#
-    happy_toc = HappyTokenClassification(model_type="BERT", model_name="dslim/bert-base-NER")
-    result = happy_toc.classify_token("My name is Geoffrey and I live in Toronto")
-    print(type(result))  # <class 'list'>
-    print(result[0].word)  # Geoffrey
-    print(result[0].entity)  # B-PER
-    print(result[0].score)  # 0.9988969564437866
-    print(result[0].index)  # 4
-    print(result[0].start) # 11
-    print(result[0].end)  # 19
-
-    print(result[1].word)  # Toronto
-    print(result[1].entity)  # B-LOC
-
-```
-
-
-
-## Tech
-
- Happy Transformer uses a number of open source projects:
-
-* [transformers](https://github.com/huggingface/transformers/stargazers) - State-of-the-art Natural Language Processing for TensorFlow 2.0 and PyTorch!
-* [pytorch](https://github.com/pytorch/pytorch) - Tensors and Dynamic neural networks in Python
-* [tqdm](https://github.com/tqdm/tqdm) - A Fast, Extensible Progress Bar for Python and CLI
-
- HappyTransformer is also an open source project with this [public repository](https://github.com/EricFillion/happy-transformer)
- on GitHub. 
- 
-
-=======
-    
-
-```
->>>>>>> 13ef7cc1
- 
 
 ## Maintainers
 - [Eric Fillion](https://github.com/ericfillion)  Lead Maintainer
